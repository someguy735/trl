--- conflicted
+++ resolved
@@ -98,28 +98,17 @@
 Here is a basic example on how to use the `SFTTrainer`:
 
 ```python
-<<<<<<< HEAD
-from datasets import load_dataset
 from trl import SFTConfig, SFTTrainer
-=======
-from trl import SFTConfig, SFTTrainer
-from datasets import load_dataset
->>>>>>> 1a3bb372
+from datasets import load_dataset
 
 dataset = load_dataset("trl-lib/Capybara", split="train")
 
-<<<<<<< HEAD
-args = SFTConfig(output_dir="/tmp",  dataset_text_field="text", max_seq_length=512)
-trainer = SFTTrainer("facebook/opt-350m", args= args, train_dataset=dataset)
-
-=======
 training_args = SFTConfig(output_dir="Qwen/Qwen2.5-0.5B-SFT")
 trainer = SFTTrainer(
     args=training_args,
     model="Qwen/Qwen2.5-0.5B",
     train_dataset=dataset,
 )
->>>>>>> 1a3bb372
 trainer.train()
 ```
 
